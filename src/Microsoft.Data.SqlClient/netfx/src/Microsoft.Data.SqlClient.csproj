﻿<?xml version="1.0" encoding="utf-8"?>
<Project ToolsVersion="15.0" xmlns="http://schemas.microsoft.com/developer/msbuild/2003">
  <Import Project="$(MSBuildExtensionsPath)\$(MSBuildToolsVersion)\Microsoft.Common.props" Condition="Exists('$(MSBuildExtensionsPath)\$(MSBuildToolsVersion)\Microsoft.Common.props')" />
  <PropertyGroup>
    <ProjectGuid>{407890AC-9876-4FEF-A6F1-F36A876BAADE}</ProjectGuid>
    <RootNamespace>SqlClient</RootNamespace>
    <TargetFrameworkVersion>v4.6</TargetFrameworkVersion>
    <EnableLocalAppContext>true</EnableLocalAppContext>
    <ResxFileName>Strings</ResxFileName>
    <ResourceFileName>SqlClient.Resources.$(ResxFileName)</ResourceFileName>
    <GeneratedSourceFileName>$(ResxFileName).ResourceNames.cs</GeneratedSourceFileName>
    <AssemblyName>Microsoft.Data.SqlClient</AssemblyName>
    <OutputPlatform>AnyCPU</OutputPlatform>
    <BinPath>$(BinFolder)$(Configuration).$(OutputPlatform)\</BinPath>
    <ObjPath>$(ObjFolder)$(Configuration).$(OutputPlatform)\</ObjPath>
    <OutputPath>$(BinPath)$(AssemblyName)\netfx\</OutputPath>
    <DocumentationFile>$(OutputPath)\Microsoft.Data.SqlClient.xml</DocumentationFile>
    <IntermediateOutputPath>$(ObjPath)$(AssemblyName)\netfx\</IntermediateOutputPath>
    <Product>Framework $(BaseProduct)</Product>
    <!-- ResolveComReferenceSilent suppresses warnings thrown due to the inclusion of mscoree.
     We should remove ResolveComReferenceSilent as soon as we can remove the dependency on mscoree. -->
    <ResolveComReferenceSilent>True</ResolveComReferenceSilent>
  </PropertyGroup>
  <PropertyGroup>
    <!-- CSC Compiler Options -->
    <NoConfig>True</NoConfig>
    <AllowUnsafeBlocks>True</AllowUnsafeBlocks>
    <CheckForOverflowUnderflow>False</CheckForOverflowUnderflow>
    <NoWarn>1701,1702</NoWarn>
    <GenerateFullPaths>True</GenerateFullPaths>
    <NoStandardLib>True</NoStandardLib>
    <WarningLevel>4</WarningLevel>
    <FileAlignment>512</FileAlignment>
    <HighEntropyVA>True</HighEntropyVA>
    <DebugSymbols>True</DebugSymbols>
    <NoLogo>True</NoLogo>
    <SubsystemVersion>6.00</SubsystemVersion>
    <OutputType>Library</OutputType>
    <TreatWarningsAsErrors>True</TreatWarningsAsErrors>
    <Utf8Output>True</Utf8Output>
    <ErrorReport>None</ErrorReport>
    <CodeAnalysisRuleSet>MinimumRecommendedRules.ruleset</CodeAnalysisRuleSet>
    <BuildProjectReferences>True</BuildProjectReferences>
    <GenerateAssemblyRefs>True</GenerateAssemblyRefs>
    <DefineConstants>$(DefineConstants);USEOFFSET;CODE_ANALYSIS_BASELINE;FEATURE_LEGACYSURFACEAREA;FEATURE_UTF32;FEATURE_UTF7;TRACE;</DefineConstants>
    <!-- Preprocess properties -->
    <AllowPartialTrustedCalls>true</AllowPartialTrustedCalls>
    <AssemblyKeyType>ECMA</AssemblyKeyType>
    <!-- the RawClDefines was the only way to get AssemblyAttributes.cs to not include [SecurityRules] which break the link step -->
    <GenerateAssemblyAttribute>true</GenerateAssemblyAttribute>
    <RawClDefines>$(RawClDefines);SUPPRESS_SECURITY_RULES=1</RawClDefines>
    <!-- ADO.NET internal defines -->
    <UseOwnAssemblyVersionOnly Condition="'$(AdoNetService)'=='true'">true</UseOwnAssemblyVersionOnly>
    <DefineConstants Condition="'$(AdoNetService)'=='true'">$(DefineConstants);ADONET_SERVICE;ADONET_CERT_AUTH;ADONET_ORIGINAL_CLIENT_ADDRESS</DefineConstants>
    <ComCompatibleSideBySide>True</ComCompatibleSideBySide>
    <GenerateTargetFrameworkAttribute>False</GenerateTargetFrameworkAttribute>
  </PropertyGroup>
  <!-- ********************** Configuration and Platform specific properties ********************* -->
  <!-- All Available Configurations-->
  <PropertyGroup Condition="'$(Configuration)|$(Platform)' == 'Debug|AnyCPU'" />
  <PropertyGroup Condition="'$(Configuration)|$(Platform)' == 'Release|AnyCPU'" />
  <PropertyGroup Condition="'$(Configuration)|$(Platform)' == 'net46-Debug|AnyCPU'" />
  <PropertyGroup Condition="'$(Configuration)|$(Platform)' == 'net46-Release|AnyCPU'" />
  <PropertyGroup Condition="$(Configuration.Contains('Debug'))">
    <DefineConstants>$(DefineConstants);DEBUG;DBG;_DEBUG;_LOGGING;RESOURCE_ANNOTATION_WORK;</DefineConstants>
    <DebugType>Full</DebugType>
    <Optimize>False</Optimize>
  </PropertyGroup>
  <PropertyGroup Condition="$(Configuration.Contains('Release'))">
    <DefineConstants>$(DefineConstants);RETAIL;</DefineConstants>
    <DebugType>Pdbonly</DebugType>
    <Optimize>True</Optimize>
  </PropertyGroup>
  <ItemGroup>
    <Reference Include="System" />
    <Reference Include="System.Configuration" />
    <Reference Include="System.Runtime.Serialization" />
    <Reference Include="System.Security" />
    <Reference Include="System.Data" />
    <Reference Include="System.Xml" />
    <Reference Include="System.Runtime.Caching" />
    <Reference Include="System.Transactions" />
    <Reference Include="System.EnterpriseServices" />
  </ItemGroup>
  <ItemGroup>
    <None Include="Microsoft.Data.SqlClientKey.snk" />
    <None Include="packages.config" />
  </ItemGroup>
  <ItemGroup>
    <Compile Include="Microsoft\Data\Interop\SNINativeMethodWrapper.cs" />
    <Compile Include="Microsoft\Data\SqlClient\ActiveDirectoryNativeAuthenticationProvider.cs" />
    <Compile Include="Microsoft\Data\SqlClient\AlwaysEncryptedAttestationException.cs" />
    <Compile Include="Microsoft\Data\SqlClient\AlwaysEncryptedEnclaveProviderUtils.cs" />
    <Compile Include="Microsoft\Data\SqlClient\AppContextDefaultValues.Defaults.cs" />
    <Compile Include="Microsoft\Data\SqlClient\ApplicationIntent.cs" />
    <Compile Include="Microsoft\Data\SqlClient\assemblycache.cs" />
    <Compile Include="Microsoft\Data\SqlClient\AzureAttestationBasedEnclaveProvider.cs" />
    <Compile Include="Microsoft\Data\SqlClient\ColumnEncryptionKeyInfo.cs" />
    <Compile Include="Microsoft\Data\SqlClient\ActiveDirectoryAuthenticationTimeoutRetryHelper.cs" />
    <Compile Include="Microsoft\Data\SqlClient\EnclaveDelegate.cs" />
    <Compile Include="Microsoft\Data\SqlClient\EnclaveProviderBase.cs" />
    <Compile Include="Microsoft\Data\SqlClient\EnclaveSessionCache.cs" />
    <Compile Include="Microsoft\Data\SqlClient\LocalAppContextSwitches.cs" />
    <Compile Include="Microsoft\Data\SqlClient\LocalDBAPI.cs" />
    <Compile Include="Microsoft\Data\SqlClient\LocalDBConfig.cs" />
    <Compile Include="Microsoft\Data\SqlClient\OnChangedEventHandler.cs" />
    <Compile Include="Microsoft\Data\SqlClient\ParameterPeekAheadValue.cs" />
    <Compile Include="Microsoft\Data\SqlClient\PoolBlockingPeriod.cs" />
    <Compile Include="Microsoft\Data\SqlClient\AssemblyRef.cs" />
    <Compile Include="Microsoft\Data\SqlClient\Server\IBinarySerialize.cs" />
    <Compile Include="Microsoft\Data\SqlClient\Server\InvalidUdtException.cs" />
    <Compile Include="Microsoft\Data\SqlClient\Server\SqlDataRecord.cs" />
    <Compile Include="Microsoft\Data\SqlClient\Server\SqlFunctionAttribute.cs" />
    <Compile Include="Microsoft\Data\SqlClient\Server\SqlMetaData.cs" />
    <Compile Include="Microsoft\Data\SqlClient\Server\SqlMethodAttribute.cs" />
    <Compile Include="Microsoft\Data\SqlClient\Server\SqlUserDefinedAggregateAttribute.cs" />
    <Compile Include="Microsoft\Data\SqlClient\Server\SqlUserDefinedTypeAttribute.cs" />
    <Compile Include="Microsoft\Data\SqlClient\Server\TriggerAction.cs" />
    <Compile Include="Microsoft\Data\SqlClient\SortOrder.cs" />
    <Compile Include="Microsoft\Data\SqlClient\VirtualSecureModeEnclaveProvider.cs" />
    <Compile Include="Microsoft\Data\SqlClient\VirtualSecureModeEnclaveProviderBase.cs" />
    <Compile Include="Microsoft\Data\SqlTypes\SqlFileStream.cs" />
    <Compile Include="Microsoft\Data\SqlTypes\UnsafeNativeMethods.cs" />
    <Compile Include="Resources\ResCategoryAttribute.cs" />
    <Compile Include="Resources\ResDescriptionAttribute.cs" />
    <Compile Include="Microsoft\Data\SqlClient\RowsCopiedEventArgs.cs" />
    <Compile Include="Microsoft\Data\SqlClient\RowsCopiedEventHandler.cs" />
    <Compile Include="Microsoft\Data\SqlClient\SignatureVerificationCache.cs" />
    <Compile Include="Microsoft\Data\SqlClient\SqlAeadAes256CbcHmac256Algorithm.cs" />
    <Compile Include="Microsoft\Data\SqlClient\SqlAeadAes256CbcHmac256EncryptionKey.cs" />
    <Compile Include="Microsoft\Data\SqlClient\SqlAeadAes256CbcHmac256Factory.cs" />
    <Compile Include="Microsoft\Data\SqlClient\SqlAes256CbcAlgorithm.cs" />
    <Compile Include="Microsoft\Data\SqlClient\SqlAes256CbcFactory.cs" />
    <Compile Include="Microsoft\Data\SqlClient\SqlAuthenticationParameters.cs" />
    <Compile Include="Microsoft\Data\SqlClient\SqlAuthenticationProvider.cs" />
    <Compile Include="Microsoft\Data\SqlClient\SqlAuthenticationProviderManager.cs" />
    <Compile Include="Microsoft\Data\SqlClient\SqlAuthenticationToken.cs" />
    <Compile Include="Microsoft\Data\SqlClient\SqlBuffer.cs" />
    <Compile Include="Microsoft\Data\SqlClient\SqlBulkCopy.cs" />
    <Compile Include="Microsoft\Data\SqlClient\SqlBulkCopyColumnMapping.cs" />
    <Compile Include="Microsoft\Data\SqlClient\SqlBulkCopyColumnMappingCollection.cs" />
    <Compile Include="Microsoft\Data\SqlClient\SqlBulkCopyOptions.cs" />
    <Compile Include="Microsoft\Data\SqlClient\SqlCachedBuffer.cs" />
    <Compile Include="Microsoft\Data\SqlClient\SqlCertificateCallbacks.cs" />
    <Compile Include="Microsoft\Data\SqlClient\SqlClientEncryptionAlgorithm.cs" />
    <Compile Include="Microsoft\Data\SqlClient\SqlClientEncryptionAlgorithmFactory.cs" />
    <Compile Include="Microsoft\Data\SqlClient\SqlClientEncryptionAlgorithmFactoryList.cs" />
    <Compile Include="Microsoft\Data\SqlClient\SqlClientEncryptionType.cs" />
    <Compile Include="Microsoft\Data\SqlClient\SqlClientFactory.cs" />
    <Compile Include="Microsoft\Data\SqlClient\SqlClientLogger.cs" />
    <Compile Include="Microsoft\Data\SqlClient\SqlClientMetaDataCollectionNames.cs" />
    <Compile Include="Microsoft\Data\SqlClient\SqlClientOriginalAddressInfo.cs" />
    <Compile Include="Microsoft\Data\SqlClient\SqlClientPermission.cs" />
    <Compile Include="Microsoft\Data\SqlClient\SqlClientSymmetricKey.cs" />
    <Compile Include="Microsoft\Data\SqlClient\SqlClientWrapperSmiStream.cs" />
    <Compile Include="Microsoft\Data\SqlClient\SqlColumnEncryptionCertificateStoreProvider.cs" />
    <Compile Include="Microsoft\Data\SqlClient\SqlColumnEncryptionCngProvider.cs" />
    <Compile Include="Microsoft\Data\SqlClient\SqlColumnEncryptionCspProvider.cs" />
    <Compile Include="Microsoft\Data\SqlClient\SqlColumnEncryptionEnclaveProvider.cs" />
    <Compile Include="Microsoft\Data\SqlClient\SqlColumnEncryptionKeyStoreProvider.cs" />
    <Compile Include="Microsoft\Data\SqlClient\SqlCommand.cs" />
    <Compile Include="Microsoft\Data\SqlClient\SqlCommandBuilder.cs" />
    <Compile Include="Microsoft\Data\SqlClient\SqlCommandSet.cs" />
    <Compile Include="Microsoft\Data\SqlClient\SqlConnection.cs" />
    <Compile Include="Microsoft\Data\SqlClient\SqlConnectionFactory.cs" />
    <Compile Include="Microsoft\Data\SqlClient\SqlConnectionPoolGroupProviderInfo.cs" />
    <Compile Include="Microsoft\Data\SqlClient\SqlConnectionPoolKey.cs" />
    <Compile Include="Microsoft\Data\SqlClient\SqlConnectionPoolProviderInfo.cs" />
    <Compile Include="Microsoft\Data\SqlClient\SqlConnectionString.cs" />
    <Compile Include="Microsoft\Data\SqlClient\SqlConnectionStringBuilder.cs" />
    <Compile Include="Microsoft\Data\SqlClient\SqlConnectionTimeoutErrorInternal.cs" />
    <Compile Include="Microsoft\Data\SqlClient\SqlCredential.cs" />
    <Compile Include="Microsoft\Data\SqlClient\SqlDataAdapter.cs" />
    <Compile Include="Microsoft\Data\SqlClient\SqlDataReader.cs" />
    <Compile Include="Microsoft\Data\SqlClient\SqlDataReaderSmi.cs" />
    <Compile Include="Microsoft\Data\SqlClient\SqlDelegatedTransaction.cs" />
    <Compile Include="Microsoft\Data\SqlClient\SqlDependency.cs" />
    <Compile Include="Microsoft\Data\SqlClient\SqlDependencyListener.cs" />
    <Compile Include="Microsoft\Data\SqlClient\SqlDependencyUtils.cs" />
    <Compile Include="Microsoft\Data\SqlClient\SqlEnclaveAttestationParameters.cs" />
    <Compile Include="Microsoft\Data\SqlClient\SqlEnclaveSession.cs" />
    <Compile Include="Microsoft\Data\SqlClient\SqlEnums.cs" />
    <Compile Include="Microsoft\Data\SqlClient\SqlError.cs" />
    <Compile Include="Microsoft\Data\SqlClient\SqlErrorCollection.cs" />
    <Compile Include="Microsoft\Data\SqlClient\SqlException.cs" />
    <Compile Include="Microsoft\Data\SqlClient\SqlInfoMessageEvent.cs" />
    <Compile Include="Microsoft\Data\SqlClient\SqlInfoMessageEventHandler.cs" />
    <Compile Include="Microsoft\Data\SqlClient\SqlInternalConnection.cs" />
    <Compile Include="Microsoft\Data\SqlClient\SqlInternalConnectionSmi.cs" />
    <Compile Include="Microsoft\Data\SqlClient\SqlInternalConnectionTds.cs" />
    <Compile Include="Microsoft\Data\SqlClient\sqlinternaltransaction.cs" />
    <Compile Include="Microsoft\Data\SqlClient\sqlmetadatafactory.cs" />
    <Compile Include="Microsoft\Data\SqlClient\SqlNotificationEventArgs.cs" />
    <Compile Include="Microsoft\Data\SqlClient\SqlNotificationInfo.cs" />
    <Compile Include="Microsoft\Data\SqlClient\SqlNotificationSource.cs" />
    <Compile Include="Microsoft\Data\SqlClient\SqlNotificationType.cs" />
    <Compile Include="Microsoft\Data\SqlClient\SqlParameter.cs" />
    <Compile Include="Microsoft\Data\SqlClient\SqlParameterCollection.cs" />
    <Compile Include="Microsoft\Data\SqlClient\SqlQueryMetadataCache.cs" />
    <Compile Include="Microsoft\Data\SqlClient\SqlReferenceCollection.cs" />
    <Compile Include="Microsoft\Data\SqlClient\SqlRowUpdatedEvent.cs" />
    <Compile Include="Microsoft\Data\SqlClient\SqlRowUpdatedEventHandler.cs" />
    <Compile Include="Microsoft\Data\SqlClient\SqlRowUpdatingEvent.cs" />
    <Compile Include="Microsoft\Data\SqlClient\SqlRowUpdatingEventHandler.cs" />
    <Compile Include="Microsoft\Data\SqlClient\SqlSecurityUtility.cs" />
    <Compile Include="Microsoft\Data\SqlClient\SqlSequentialStream.cs" />
    <Compile Include="Microsoft\Data\SqlClient\SqlSequentialStreamSmi.cs" />
    <Compile Include="Microsoft\Data\SqlClient\SqlSequentialTextReader.cs" />
    <Compile Include="Microsoft\Data\SqlClient\SqlSequentialTextReaderSmi.cs" />
    <Compile Include="Microsoft\Data\SqlClient\SqlStatistics.cs" />
    <Compile Include="Microsoft\Data\SqlClient\SqlStream.cs" />
    <Compile Include="Microsoft\Data\SqlClient\SqlSymmetricKeyCache.cs" />
    <Compile Include="Microsoft\Data\SqlClient\SqlTransaction.cs" />
    <Compile Include="Microsoft\Data\SqlClient\SqlUdtInfo.cs" />
    <Compile Include="Microsoft\Data\SqlClient\SqlUtil.cs" />
    <Compile Include="Microsoft\Data\SqlClient\TdsEnums.cs" />
    <Compile Include="Microsoft\Data\SqlClient\TdsParameterSetter.cs" />
    <Compile Include="Microsoft\Data\SqlClient\TdsParser.cs" />
    <Compile Include="Microsoft\Data\SqlClient\TdsParserHelperClasses.cs" />
    <Compile Include="Microsoft\Data\SqlClient\TdsParserSafeHandles.cs" />
    <Compile Include="Microsoft\Data\SqlClient\TdsParserSessionPool.cs" />
    <Compile Include="Microsoft\Data\SqlClient\TdsParserStateObject.cs" />
    <Compile Include="Microsoft\Data\SqlClient\TdsParserStaticMethods.cs" />
    <Compile Include="Microsoft\Data\SqlClient\TdsRecordBufferSetter.cs" />
    <Compile Include="Microsoft\Data\SqlClient\TdsValueSetter.cs" />
    <Compile Include="Microsoft\Data\SqlClient\SqlClientWrapperSmiStreamChars.cs" />
    <Compile Include="Microsoft\Data\SqlTypes\SqlTypeWorkarounds.cs" />
    <Compile Include="Microsoft\Data\SqlTypes\SqlStreamChars.cs" />
    <Compile Include="Microsoft\Data\DataException.cs" />
    <Compile Include="Microsoft\Data\Common\NativeMethods.cs" />
    <Compile Include="Microsoft\Data\Common\System.Data_BID.cs" />
    <Compile Include="Microsoft\Data\Common\GreenMethods.cs" />
    <Compile Include="Microsoft\Data\Common\SQLResource.cs" />
    <Compile Include="Misc\ExternDll.cs" />
    <Compile Include="Misc\HResults.cs" />
    <Compile Include="Misc\LocalAppContext.cs" />
    <Compile Include="Misc\AppContextDefaultValues.cs" />
    <Compile Include="Misc\PrivilegedConfigurationManager.cs" />
    <Compile Include="Common\src\Microsoft\Data\Common\DbConnectionPoolKey.cs" />
    <Compile Include="Common\src\Microsoft\Data\Common\MultipartIdentifier.cs" />
    <Compile Include="Common\src\Microsoft\Data\Common\NameValuePermission.cs" />
    <Compile Include="Microsoft\Data\Common\AdapterSwitches.cs" />
    <Compile Include="Microsoft\Data\Common\ActivityCorrelator.cs" />
    <Compile Include="Microsoft\Data\Common\AdapterUtil.cs" />
    <Compile Include="Microsoft\Data\Common\DbConnectionOptions.cs" />
    <Compile Include="Microsoft\Data\Common\DbConnectionStringCommon.cs" />
    <Compile Include="Microsoft\Data\Common\DbConnectionString.cs" />
    <Compile Include="Microsoft\Data\Common\NameValuePair.cs" />
    <Compile Include="Microsoft\Data\Common\UnsafeNativeMethods.cs" />
    <Compile Include="Microsoft\Data\Common\SafeNativeMethods.cs" />
    <Compile Include="Microsoft\Data\ProviderBase\DataReaderContainer.cs" />
    <Compile Include="Microsoft\Data\ProviderBase\DbBuffer.cs" />
    <Compile Include="Microsoft\Data\ProviderBase\DbConnectionClosed.cs" />
    <Compile Include="Microsoft\Data\ProviderBase\DbConnectionFactory.cs" />
    <Compile Include="Microsoft\Data\ProviderBase\SqlConnectionHelper.cs" />
    <Compile Include="Microsoft\Data\ProviderBase\DbConnectionInternal.cs" />
    <Compile Include="Microsoft\Data\ProviderBase\DbConnectionPool.cs" />
    <Compile Include="Microsoft\Data\ProviderBase\DbConnectionPoolAuthenticationContext.cs" />
    <Compile Include="Microsoft\Data\ProviderBase\DbConnectionPoolAuthenticationContextKey.cs" />
    <Compile Include="Microsoft\Data\ProviderBase\DbConnectionPoolGroup.cs" />
    <Compile Include="Microsoft\Data\ProviderBase\DbConnectionPoolCounters.cs" />
    <Compile Include="Microsoft\Data\ProviderBase\DbConnectionPoolIdentity.cs" />
    <Compile Include="Microsoft\Data\ProviderBase\DbConnectionPoolOptions.cs" />
    <Compile Include="Microsoft\Data\ProviderBase\DbConnectionPoolProviderInfo.cs" />
    <Compile Include="Microsoft\Data\ProviderBase\DbConnectionPoolGroupProviderInfo.cs" />
    <Compile Include="Microsoft\Data\ProviderBase\DbMetaDataFactory.cs" />
    <Compile Include="Microsoft\Data\ProviderBase\SqlParameterCollectionHelper.cs" />
    <Compile Include="Microsoft\Data\ProviderBase\SqlParameterHelper.cs" />
    <Compile Include="Microsoft\Data\ProviderBase\DbReferenceCollection.cs" />
    <Compile Include="Microsoft\Data\ProviderBase\WrappedIUnknown.cs" />
    <Compile Include="Microsoft\Data\ProviderBase\TimeoutTimer.cs" />
    <Compile Include="Microsoft\Data\SqlEventSource.cs" />
    <Compile Include="Microsoft\Data\RelationshipConverter.cs" />
    <Compile Include="Microsoft\Data\SqlClient\Server\ITypedGetters.cs" />
    <Compile Include="Microsoft\Data\SqlClient\Server\ITypedGettersV3.cs" />
    <Compile Include="Microsoft\Data\SqlClient\Server\ITypedSetters.cs" />
    <Compile Include="Microsoft\Data\SqlClient\Server\ITypedSettersV3.cs" />
    <Compile Include="Microsoft\Data\SqlClient\Server\ExtendedClrTypeCode.cs" />
    <Compile Include="Microsoft\Data\SqlClient\Server\MemoryRecordBuffer.cs" />
    <Compile Include="Microsoft\Data\SqlClient\Server\MetadataUtilsSmi.cs" />
    <Compile Include="Microsoft\Data\SqlClient\Server\SmiConnection.cs" />
    <Compile Include="Microsoft\Data\SqlClient\Server\SmiContext.cs" />
    <Compile Include="Microsoft\Data\SqlClient\Server\SmiContextFactory.cs" />
    <Compile Include="Microsoft\Data\SqlClient\Server\SmiEventSink.cs" />
    <Compile Include="Microsoft\Data\SqlClient\Server\SmiEventSink_Default.cs" />
    <Compile Include="Microsoft\Data\SqlClient\Server\SmiEventSink_DeferedProcessing.cs" />
    <Compile Include="Microsoft\Data\SqlClient\Server\SmiEventStream.cs" />
    <Compile Include="Microsoft\Data\SqlClient\Server\SmiExecuteType.cs" />
    <Compile Include="Microsoft\Data\SqlClient\Server\SmiGettersStream.cs" />
    <Compile Include="Microsoft\Data\SqlClient\Server\SmiLink.cs" />
    <Compile Include="Microsoft\Data\SqlClient\Server\SmiMetaData.cs" />
    <Compile Include="Microsoft\Data\SqlClient\Server\SmiMetaDataProperty.cs" />
    <Compile Include="Microsoft\Data\SqlClient\Server\SmiRecordBuffer.cs" />
    <Compile Include="Microsoft\Data\SqlClient\Server\SmiRequestExecutor.cs" />
    <Compile Include="Microsoft\Data\SqlClient\Server\SmiSettersStream.cs" />
    <Compile Include="Microsoft\Data\SqlClient\Server\SmiStream.cs" />
    <Compile Include="Microsoft\Data\SqlClient\Server\SmiTypedGetterSetter.cs" />
    <Compile Include="Microsoft\Data\SqlClient\Server\SmiXetterAccessMap.cs" />
    <Compile Include="Microsoft\Data\SqlClient\Server\SqlRecordBuffer.cs" />
    <Compile Include="Microsoft\Data\SqlClient\Server\ValueUtilsSmi.cs" />
    <Compile Include="Microsoft\Data\SqlClient\Server\SmiXetterTypeCode.cs" />
    <Compile Include="Microsoft\Data\SqlClient\Server\sqlser.cs" />
    <Compile Include="Microsoft\Data\Sql\SqlGenericUtil.cs" />
    <Compile Include="Microsoft\Data\SqlClient\Server\sqlnorm.cs" />
    <Compile Include="Microsoft\Data\Sql\SqlNotificationRequest.cs" />
    <Compile Include="BID\INC\CS\BidPrivateBase.cs" />
    <None Include="BID\INC\CS\AssemblyTemplate_BID.cs" />
    <Compile Include="Microsoft\Data\SqlClient\DataClassification\SensitivityClassification.cs" />
    <Compile Include="Microsoft\Data\ProviderBase\FieldNameLookup.cs" />
    <Compile Include="Microsoft\Data\OperationAbortedException.cs" />
  </ItemGroup>
  <!-- Resources  -->
  <ItemGroup>
    <Compile Include="Resources\$(ResxFileName).Designer.cs">
      <AutoGen>True</AutoGen>
      <DesignTime>True</DesignTime>
      <DependentUpon>$(ResxFileName).resx</DependentUpon>
    </Compile>
    <Compile Include="Resources\$(ResxFileName)Helper.cs" />
    <EmbeddedResource Include="Resources\$(ResxFileName).resx">
      <CustomToolNamespace>System</CustomToolNamespace>
      <Generator>ResXFileCodeGenerator</Generator>
      <LastGenOutput>$(ResxFileName).Designer.cs</LastGenOutput>
    </EmbeddedResource>
    <EmbeddedResource Include="Resources\$(ResxFileName).*.resx" />
    <EmbeddedResource Include="Resources\Microsoft.Data.SqlClient.SqlMetaData.xml">
      <LogicalName>Microsoft.Data.SqlClient.SqlMetaData.xml</LogicalName>
      <CopyToOutputDirectory>PreserveNewest</CopyToOutputDirectory>
    </EmbeddedResource>
  </ItemGroup>
  <ItemGroup>
    <COMReference Include="mscoree">
      <Guid>{5477469E-83B1-11D2-8B49-00A0C9B7C9C4}</Guid>
      <VersionMajor>2</VersionMajor>
      <VersionMinor>4</VersionMinor>
      <Lcid>0</Lcid>
      <WrapperTool>tlbimp</WrapperTool>
      <Isolated>False</Isolated>
      <EmbedInteropTypes>True</EmbedInteropTypes>
    </COMReference>
  </ItemGroup>
  <ItemGroup>
    <Folder Include="Microsoft\SqlServer\" />
  </ItemGroup>
  <ItemGroup>
    <PackageReference Include="Microsoft.Data.SqlClient.SNI">
      <Version>1.0.19235.1</Version>
    </PackageReference>
    <PackageReference Include="Microsoft.Identity.Client">
      <Version>3.0.8</Version>
    </PackageReference>
    <PackageReference Include="Microsoft.IdentityModel.JsonWebTokens">
      <Version>5.5.0</Version>
    </PackageReference>
<<<<<<< HEAD
    <PackageReference Include="Microsoft.IdentityModel.Protocols.OpenIdConnect">
=======
   <PackageReference Include="Microsoft.IdentityModel.Protocols.OpenIdConnect">
>>>>>>> ec0b9f58
      <Version>5.5.0</Version>
    </PackageReference>
    <PackageReference Include="System.Buffers">
      <Version>4.5.0</Version>
    </PackageReference>
    <PackageReference Include="System.IO">
      <Version>4.3.0</Version>
    </PackageReference>
  </ItemGroup>
  <Import Project="$(MSBuildToolsPath)\Microsoft.CSharp.targets" />
  <Import Project="$(NetFxSource)tools\targets\GenerateResourceStringsSource.targets" />
  <Import Project="$(NetFxSource)tools\targets\GenerateThisAssemblyCs.targets" />
  <Import Project="$(NetFxSource)tools\targets\GenerateAssemblyRef.targets" />
  <Import Project="$(NetFxSource)tools\targets\GenerateAssemblyInfo.targets" />
</Project><|MERGE_RESOLUTION|>--- conflicted
+++ resolved
@@ -352,11 +352,7 @@
     <PackageReference Include="Microsoft.IdentityModel.JsonWebTokens">
       <Version>5.5.0</Version>
     </PackageReference>
-<<<<<<< HEAD
-    <PackageReference Include="Microsoft.IdentityModel.Protocols.OpenIdConnect">
-=======
    <PackageReference Include="Microsoft.IdentityModel.Protocols.OpenIdConnect">
->>>>>>> ec0b9f58
       <Version>5.5.0</Version>
     </PackageReference>
     <PackageReference Include="System.Buffers">
